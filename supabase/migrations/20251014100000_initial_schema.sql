--- conflicted
+++ resolved
@@ -1,29 +1,16 @@
 -- migration: 20251014100000_initial_schema.sql
 -- description: Complete database schema for the tour planner application.
-<<<<<<< HEAD
 -- This migration includes:
 --   - Creation of all tables: profiles, tours, participants, comments, votes, invitations, tags, tour_tags, tour_activity, invitation_otp, auth_otp
-=======
--- this migration includes all schema changes consolidated into a single file.
--- includes:
---   - Creation of all tables: profiles, tours, participants, comments, votes, invitations, tags, tour_tags, and system tables
->>>>>>> a8bbee9e
 --   - Definition of custom enum types for statuses
 --   - Setup of row-level security (RLS) policies for all tables
 --   - Creation of indexes for performance
 --   - Implementation of triggers for automatic profile creation and handling user deletion
 --   - Insertion of a special 'anonymized' user profile for maintaining comment integrity
-<<<<<<< HEAD
 --   - Helper functions for RLS, tour creation, invitation handling, and OTP management
 --   - Supabase Storage bucket for user avatars
 
 -- A note on the profiles table:
-=======
---   - Helper functions for RLS, tour creation, invitation system, and automation
---   - Automatic tour archiving and invitation cleanup via cron jobs
---
--- Note on profiles table:
->>>>>>> a8bbee9e
 -- The foreign key constraint from 'public.profiles.id' to 'auth.users.id' has been omitted
 -- to allow for the creation of a special 'anonymized' user record (uuid: 00000000-...).
 -- Data integrity for regular users is maintained by a trigger that creates a profile
@@ -35,7 +22,6 @@
 -- CUSTOM TYPES
 -- ============================================================================
 
-<<<<<<< HEAD
 create type public.tour_status as enum ('active', 'archived');
 create type public.invitation_status as enum ('pending', 'accepted', 'declined');
 
@@ -57,36 +43,12 @@
 comment on table public.profiles is 'Stores user profile information, extending the auth.users table.';
 comment on column public.profiles.language is 'User preferred language in full locale format (e.g., en-US, pl-PL). Must match locale codes used in URLs and i18n configuration.';
 comment on column public.profiles.avatar_url is 'URL to the user''s avatar image stored in Supabase Storage';
-=======
-CREATE TYPE public.tour_status AS ENUM ('active', 'archived');
-CREATE TYPE public.invitation_status AS ENUM ('pending', 'accepted', 'declined', 'expired');
-
-COMMENT ON TYPE public.invitation_status IS 'Invitation statuses: pending (awaiting response), accepted (user joined), declined (user rejected), expired (invitation TTL exceeded)';
-
--- ============================================================================
--- CORE TABLES
--- ============================================================================
-
--- Profiles table
-CREATE TABLE public.profiles (
-    id UUID PRIMARY KEY,
-    display_name TEXT,
-    language TEXT NOT NULL DEFAULT 'en-US',
-    theme TEXT NOT NULL DEFAULT 'system',
-    onboarding_completed BOOLEAN NOT NULL DEFAULT FALSE,
-    avatar_url TEXT,
-    recently_used_tags JSONB NOT NULL DEFAULT '[]'::JSONB,
-    created_at TIMESTAMPTZ NOT NULL DEFAULT now(),
-    updated_at TIMESTAMPTZ NOT NULL DEFAULT now()
-);
->>>>>>> a8bbee9e
 
 COMMENT ON TABLE public.profiles IS 'Stores user profile information, extending the auth.users table.';
 COMMENT ON COLUMN public.profiles.language IS 'User preferred language in full locale format (e.g., en-US, pl-PL). Must match locale codes used in URLs and i18n configuration.';
 COMMENT ON COLUMN public.profiles.avatar_url IS 'URL to the user''s avatar image stored in Supabase Storage';
 COMMENT ON COLUMN public.profiles.recently_used_tags IS 'Array of recently used tag names (max 10), stored in reverse chronological order. Updated when user adds tags to tours.';
 
-<<<<<<< HEAD
 -- Tours table
 create table public.tours (
     id uuid primary key default gen_random_uuid(),
@@ -159,87 +121,10 @@
 comment on table public.invitations is 'Tracks invitations sent to users to join a tour.';
 comment on column public.invitations.token is 'Unique token used in invitation link. Automatically generated as 32-character hex string.';
 comment on column public.invitations.expires_at is 'Expiration date of the invitation. Defaults to 7 days from creation.';
-=======
-ALTER TABLE public.profiles ENABLE ROW LEVEL SECURITY;
-
--- Tours table
-CREATE TABLE public.tours (
-    id UUID PRIMARY KEY DEFAULT gen_random_uuid(),
-    owner_id UUID NOT NULL REFERENCES public.profiles(id),
-    title TEXT NOT NULL CHECK (length(title) > 0),
-    destination TEXT NOT NULL CHECK (length(destination) > 0),
-    description TEXT,
-    start_date TIMESTAMPTZ NOT NULL,
-    end_date TIMESTAMPTZ NOT NULL,
-    participant_limit INTEGER CHECK (participant_limit > 0),
-    like_threshold INTEGER CHECK (like_threshold > 0),
-    are_votes_hidden BOOLEAN NOT NULL DEFAULT FALSE,
-    voting_locked BOOLEAN NOT NULL DEFAULT FALSE,
-    status public.tour_status NOT NULL DEFAULT 'active',
-    created_at TIMESTAMPTZ NOT NULL DEFAULT now(),
-    updated_at TIMESTAMPTZ NOT NULL DEFAULT now()
-);
-
-COMMENT ON TABLE public.tours IS 'Contains all information about a tour.';
-COMMENT ON COLUMN public.tours.voting_locked IS 'When true, participants cannot vote or change their votes. Only owner can modify.';
-
-ALTER TABLE public.tours ENABLE ROW LEVEL SECURITY;
-
--- Participants table
-CREATE TABLE public.participants (
-    tour_id UUID NOT NULL REFERENCES public.tours(id) ON DELETE CASCADE,
-    user_id UUID NOT NULL REFERENCES public.profiles(id) ON DELETE CASCADE,
-    joined_at TIMESTAMPTZ NOT NULL DEFAULT now(),
-    PRIMARY KEY (tour_id, user_id)
-);
-
-COMMENT ON TABLE public.participants IS 'Joining table for the many-to-many relationship between profiles and tours.';
-
-ALTER TABLE public.participants ENABLE ROW LEVEL SECURITY;
-
--- Comments table
-CREATE TABLE public.comments (
-    id UUID PRIMARY KEY DEFAULT gen_random_uuid(),
-    tour_id UUID NOT NULL REFERENCES public.tours(id) ON DELETE CASCADE,
-    user_id UUID NOT NULL REFERENCES public.profiles(id) ON DELETE SET DEFAULT DEFAULT '00000000-0000-0000-0000-000000000000',
-    content TEXT NOT NULL CHECK (length(content) > 0),
-    created_at TIMESTAMPTZ NOT NULL DEFAULT now(),
-    updated_at TIMESTAMPTZ NOT NULL DEFAULT now()
-);
-
-COMMENT ON TABLE public.comments IS 'Stores comments made by users on tours.';
-
-ALTER TABLE public.comments ENABLE ROW LEVEL SECURITY;
-
--- Votes table
-CREATE TABLE public.votes (
-    tour_id UUID NOT NULL REFERENCES public.tours(id) ON DELETE CASCADE,
-    user_id UUID NOT NULL REFERENCES public.profiles(id) ON DELETE CASCADE,
-    created_at TIMESTAMPTZ NOT NULL DEFAULT now(),
-    PRIMARY KEY (tour_id, user_id)
-);
-
-COMMENT ON TABLE public.votes IS 'Stores "likes" from users for a specific tour.';
-
-ALTER TABLE public.votes ENABLE ROW LEVEL SECURITY;
-
--- Invitations table
-CREATE TABLE public.invitations (
-    id UUID PRIMARY KEY DEFAULT gen_random_uuid(),
-    tour_id UUID NOT NULL REFERENCES public.tours(id) ON DELETE CASCADE,
-    inviter_id UUID NOT NULL REFERENCES public.profiles(id) ON DELETE CASCADE,
-    email TEXT NOT NULL,
-    token TEXT UNIQUE,
-    expires_at TIMESTAMPTZ NOT NULL DEFAULT (now() + INTERVAL '14 days'),
-    status public.invitation_status NOT NULL DEFAULT 'pending',
-    created_at TIMESTAMPTZ NOT NULL DEFAULT now()
-);
->>>>>>> a8bbee9e
 
 COMMENT ON TABLE public.invitations IS 'Tracks invitations sent to users to join a tour.';
 COMMENT ON COLUMN public.invitations.token IS 'Unique token used in invitation link. Automatically generated as 32-character hex string.';
 COMMENT ON COLUMN public.invitations.expires_at IS 'Expiration date of the invitation. Defaults to 14 days from creation.';
-<<<<<<< HEAD
 
 -- Tags table
 create table public.tags (
@@ -940,435 +825,6 @@
 
 comment on policy "users can update invitations for tours they own" on public.invitations is
   'Allows tour owners to update invitations for their tours. Used for resending declined or expired invitations.';
-=======
-
-ALTER TABLE public.invitations ENABLE ROW LEVEL SECURITY;
-
--- Tags table
-CREATE TABLE public.tags (
-    id BIGINT PRIMARY KEY GENERATED BY DEFAULT AS IDENTITY,
-    name TEXT NOT NULL UNIQUE CHECK (length(name) > 0)
-);
-
-COMMENT ON TABLE public.tags IS 'Stores unique tags for categorizing archived tours.';
-
-ALTER TABLE public.tags ENABLE ROW LEVEL SECURITY;
-
--- Tour_tags table
-CREATE TABLE public.tour_tags (
-    tour_id UUID NOT NULL REFERENCES public.tours(id) ON DELETE CASCADE,
-    tag_id BIGINT NOT NULL REFERENCES public.tags(id) ON DELETE CASCADE,
-    PRIMARY KEY (tour_id, tag_id)
-);
-
-COMMENT ON TABLE public.tour_tags IS 'Joining table for the many-to-many relationship between tours and tags.';
-
-ALTER TABLE public.tour_tags ENABLE ROW LEVEL SECURITY;
-
--- Tour activity tracking table
-CREATE TABLE public.tour_activity (
-    id UUID PRIMARY KEY DEFAULT gen_random_uuid(),
-    tour_id UUID NOT NULL REFERENCES public.tours(id) ON DELETE CASCADE,
-    user_id UUID NOT NULL REFERENCES auth.users(id) ON DELETE CASCADE,
-    last_viewed_at TIMESTAMPTZ NOT NULL DEFAULT now(),
-    created_at TIMESTAMPTZ NOT NULL DEFAULT now(),
-    CONSTRAINT tour_activity_unique_user_tour UNIQUE(tour_id, user_id)
-);
-
-COMMENT ON TABLE public.tour_activity IS 'Tracks when users last viewed each tour to determine if there is new activity (comments, votes, or tour updates)';
-COMMENT ON COLUMN public.tour_activity.last_viewed_at IS 'Timestamp when user last opened tour details page';
-
-ALTER TABLE public.tour_activity ENABLE ROW LEVEL SECURITY;
-
--- Invitation OTP table (for invitation-based authentication)
-CREATE TABLE public.invitation_otp (
-    id UUID PRIMARY KEY DEFAULT gen_random_uuid(),
-    email TEXT NOT NULL,
-    otp_token TEXT NOT NULL UNIQUE,
-    invitation_token TEXT NOT NULL,
-    expires_at TIMESTAMPTZ NOT NULL,
-    used BOOLEAN DEFAULT FALSE,
-    created_at TIMESTAMPTZ DEFAULT now()
-);
-
-ALTER TABLE public.invitation_otp ENABLE ROW LEVEL SECURITY;
-
--- Auth OTP table (for standard authentication)
-CREATE TABLE public.auth_otp (
-    id UUID PRIMARY KEY DEFAULT gen_random_uuid(),
-    email TEXT NOT NULL,
-    otp_token TEXT NOT NULL UNIQUE,
-    redirect_to TEXT, -- Optional redirect URL after authentication
-    expires_at TIMESTAMPTZ NOT NULL,
-    used BOOLEAN DEFAULT FALSE,
-    created_at TIMESTAMPTZ DEFAULT now()
-);
-
-ALTER TABLE public.auth_otp ENABLE ROW LEVEL SECURITY;
-
--- Cron job logs table (for monitoring automated tasks)
-CREATE TABLE public.cron_job_logs (
-    id UUID PRIMARY KEY DEFAULT gen_random_uuid(),
-    job_name TEXT NOT NULL,
-    execution_time TIMESTAMPTZ NOT NULL DEFAULT now(),
-    tours_archived INTEGER,
-    invitations_expired INTEGER,
-    success BOOLEAN NOT NULL,
-    error_message TEXT,
-    created_at TIMESTAMPTZ NOT NULL DEFAULT now()
-);
-
-COMMENT ON TABLE public.cron_job_logs IS 'Logs execution of automated cron jobs for monitoring and debugging';
-
--- ============================================================================
--- INITIAL DATA
--- ============================================================================
-
--- Anonymized user record for maintaining comment integrity
-INSERT INTO public.profiles (id, display_name)
-VALUES ('00000000-0000-0000-0000-000000000000', 'Anonymized User');
-
--- ============================================================================
--- INDEXES FOR PERFORMANCE
--- ============================================================================
-
--- Core entity indexes
-CREATE INDEX ON public.participants (user_id);
-CREATE INDEX ON public.comments (tour_id, created_at DESC);
-CREATE INDEX ON public.tour_tags (tag_id);
-CREATE INDEX ON public.invitations (tour_id, email);
-CREATE INDEX idx_tours_status ON public.tours (status);
-CREATE INDEX idx_tours_owner_id ON public.tours (owner_id);
-
--- Invitation system indexes
-CREATE INDEX idx_invitations_token ON public.invitations (token)
-    WHERE token IS NOT NULL AND status = 'pending';
-CREATE INDEX idx_invitations_expires_at ON public.invitations (expires_at)
-    WHERE status = 'pending';
-
--- Tour activity indexes
-CREATE INDEX idx_tour_activity_tour_id ON public.tour_activity(tour_id);
-CREATE INDEX idx_tour_activity_user_id ON public.tour_activity(user_id);
-
--- OTP indexes
-CREATE INDEX idx_invitation_otp_token ON public.invitation_otp(otp_token);
-CREATE INDEX idx_invitation_otp_expires_at ON public.invitation_otp(expires_at);
-CREATE INDEX idx_auth_otp_token ON public.auth_otp(otp_token);
-CREATE INDEX idx_auth_otp_expires_at ON public.auth_otp(expires_at);
-
--- Cron job logs indexes
-CREATE INDEX idx_cron_job_logs_job_name ON public.cron_job_logs(job_name);
-CREATE INDEX idx_cron_job_logs_execution_time ON public.cron_job_logs(execution_time DESC);
-
--- Automatic archiving index
-CREATE INDEX idx_tours_status_end_date ON public.tours(status, end_date)
-    WHERE status = 'active';
-
-COMMENT ON INDEX idx_tours_status_end_date IS 'Optimizes the automatic archiving query by indexing active tours by end_date';
-
--- Tag search index
-CREATE INDEX idx_tags_name_lower ON public.tags (LOWER(name));
-
-COMMENT ON INDEX idx_tags_name_lower IS 'Enables fast case-insensitive tag name lookups for autocomplete and search.';
-
--- ============================================================================
--- CORE FUNCTIONS AND TRIGGERS
--- ============================================================================
-
--- Function to create a profile for a new user
-CREATE OR REPLACE FUNCTION public.handle_new_user()
-RETURNS TRIGGER
-LANGUAGE plpgsql
-SECURITY DEFINER SET search_path = public
-AS $$
-BEGIN
-    INSERT INTO public.profiles (id)
-    VALUES (new.id);
-    RETURN new;
-END;
-$$;
-
--- Trigger for new user profile creation
-CREATE TRIGGER on_auth_user_created
-    AFTER INSERT ON auth.users
-    FOR EACH ROW EXECUTE PROCEDURE public.handle_new_user();
-
--- Function to handle user deletion
-CREATE OR REPLACE FUNCTION public.handle_user_deletion()
-RETURNS TRIGGER
-LANGUAGE plpgsql
-SECURITY DEFINER SET search_path = public
-AS $$
-DECLARE
-    rec RECORD;
-    new_owner_id UUID;
-BEGIN
-    -- Transfer ownership of tours or delete them
-    FOR rec IN SELECT id FROM tours WHERE owner_id = old.id LOOP
-        new_owner_id := (
-            SELECT user_id FROM participants
-            WHERE tour_id = rec.id AND user_id != old.id
-            ORDER BY joined_at ASC
-            LIMIT 1
-        );
-        IF new_owner_id IS NOT NULL THEN
-            UPDATE tours SET owner_id = new_owner_id WHERE id = rec.id;
-        ELSE
-            DELETE FROM tours WHERE id = rec.id;
-        END IF;
-    END LOOP;
-
-    -- Delete the user's profile
-    DELETE FROM public.profiles WHERE id = old.id;
-
-    RETURN old;
-END;
-$$;
-
--- Trigger for user deletion
-CREATE TRIGGER on_auth_user_deleted
-    BEFORE DELETE ON auth.users
-    FOR EACH ROW EXECUTE PROCEDURE public.handle_user_deletion();
-
--- Function to check if a user is a participant in a tour
-CREATE OR REPLACE FUNCTION public.is_participant(tour_id_to_check UUID, user_id_to_check UUID)
-RETURNS BOOLEAN
-LANGUAGE plpgsql
-SECURITY DEFINER
-AS $$
-BEGIN
-    RETURN EXISTS (
-        SELECT 1
-        FROM public.participants
-        WHERE tour_id = tour_id_to_check AND user_id = user_id_to_check
-    );
-END;
-$$;
-
--- Function to clean up unconfirmed users older than 24 hours
-CREATE OR REPLACE FUNCTION public.cleanup_unconfirmed_users()
-RETURNS VOID
-LANGUAGE plpgsql
-SECURITY DEFINER
-SET search_path = public
-AS $$
-DECLARE
-    deleted_count INTEGER;
-BEGIN
-    DELETE FROM auth.users
-    WHERE confirmed_at IS NULL
-        AND created_at < now() - INTERVAL '24 hours';
-
-    GET DIAGNOSTICS deleted_count = ROW_COUNT;
-
-    IF deleted_count > 0 THEN
-        RAISE NOTICE 'Cleaned up % unconfirmed user(s)', deleted_count;
-    END IF;
-END;
-$$;
-
-GRANT EXECUTE ON FUNCTION public.cleanup_unconfirmed_users() TO postgres;
-
-COMMENT ON FUNCTION public.cleanup_unconfirmed_users() IS
-    'Deletes unconfirmed users older than 24 hours to prevent database bloat from abandoned signups';
-
--- Function to insert tours that bypasses RLS
-CREATE OR REPLACE FUNCTION public.create_tour(
-    p_title TEXT,
-    p_destination TEXT,
-    p_description TEXT,
-    p_start_date TIMESTAMPTZ,
-    p_end_date TIMESTAMPTZ,
-    p_participant_limit INTEGER DEFAULT NULL,
-    p_like_threshold INTEGER DEFAULT NULL
-)
-RETURNS TABLE (
-    id UUID,
-    owner_id UUID,
-    title TEXT,
-    destination TEXT,
-    description TEXT,
-    start_date TIMESTAMPTZ,
-    end_date TIMESTAMPTZ,
-    participant_limit INTEGER,
-    like_threshold INTEGER,
-    are_votes_hidden BOOLEAN,
-    status TEXT,
-    created_at TIMESTAMPTZ
-)
-LANGUAGE plpgsql
-SECURITY DEFINER
-SET search_path = public
-AS $$
-DECLARE
-    v_user_id UUID;
-    v_tour_id UUID;
-BEGIN
-    v_user_id := auth.uid();
-
-    IF v_user_id IS NULL THEN
-        RAISE EXCEPTION 'User must be authenticated to create a tour';
-    END IF;
-
-    INSERT INTO public.tours (
-        owner_id,
-        title,
-        destination,
-        description,
-        start_date,
-        end_date,
-        participant_limit,
-        like_threshold
-    ) VALUES (
-        v_user_id,
-        p_title,
-        p_destination,
-        p_description,
-        p_start_date,
-        p_end_date,
-        p_participant_limit,
-        p_like_threshold
-    )
-    RETURNING tours.id INTO v_tour_id;
-
-    INSERT INTO public.participants (tour_id, user_id)
-    VALUES (v_tour_id, v_user_id);
-
-    RETURN QUERY
-    SELECT
-        t.id,
-        t.owner_id,
-        t.title,
-        t.destination,
-        t.description,
-        t.start_date,
-        t.end_date,
-        t.participant_limit,
-        t.like_threshold,
-        t.are_votes_hidden,
-        t.status::TEXT,
-        t.created_at
-    FROM public.tours t
-    WHERE t.id = v_tour_id;
-END;
-$$;
-
-GRANT EXECUTE ON FUNCTION public.create_tour TO authenticated;
-
-COMMENT ON FUNCTION public.create_tour IS 'Creates a new tour and adds the creator as a participant. Uses SECURITY DEFINER to bypass RLS evaluation issues with server-side clients.';
-
--- Function to get user by email from auth.users table
-CREATE OR REPLACE FUNCTION public.get_user_by_email(search_email TEXT)
-RETURNS TABLE (
-    id UUID,
-    email VARCHAR(255),
-    email_confirmed_at TIMESTAMPTZ,
-    created_at TIMESTAMPTZ,
-    updated_at TIMESTAMPTZ,
-    raw_user_meta_data JSONB,
-    raw_app_meta_data JSONB
-)
-SECURITY DEFINER
-SET search_path = public
-LANGUAGE plpgsql
-AS $$
-BEGIN
-    RETURN QUERY
-    SELECT
-        u.id,
-        u.email,
-        u.email_confirmed_at,
-        u.created_at,
-        u.updated_at,
-        u.raw_user_meta_data,
-        u.raw_app_meta_data
-    FROM auth.users u
-    WHERE LOWER(TRIM(u.email)) = LOWER(TRIM(search_email))
-    LIMIT 1;
-END;
-$$;
-
-GRANT EXECUTE ON FUNCTION public.get_user_by_email(TEXT) TO authenticated, service_role;
-
-COMMENT ON FUNCTION public.get_user_by_email IS 'Securely lookup user by email from auth.users table. Returns user data without exposing service_role key.';
-
--- ============================================================================
--- INVITATION SYSTEM FUNCTIONS
--- ============================================================================
-
--- Function: Automatic token generation for invitations
-CREATE OR REPLACE FUNCTION public.generate_invitation_token()
-RETURNS TRIGGER
-LANGUAGE plpgsql
-AS $$
-DECLARE
-    token_value TEXT;
-    max_attempts INT := 100;
-    attempts INT := 0;
-BEGIN
-    IF NEW.token IS NOT NULL THEN
-        RETURN NEW;
-    END IF;
-
-    LOOP
-        token_value := encode(gen_random_bytes(16), 'hex');
-        attempts := attempts + 1;
-
-        EXIT WHEN NOT EXISTS (SELECT 1 FROM public.invitations WHERE token = token_value);
-
-        IF attempts >= max_attempts THEN
-            RAISE EXCEPTION 'Failed to generate unique invitation token after % attempts', max_attempts;
-        END IF;
-    END LOOP;
-
-    NEW.token := token_value;
-    RETURN NEW;
-END;
-$$;
-
-COMMENT ON FUNCTION public.generate_invitation_token() IS
-    'Generates a unique 32-character hexadecimal token for invitation links. Uses 100 max attempts for high-volume scenarios. Used by trigger before INSERT.';
-
--- Trigger to automatically generate token on INSERT
-CREATE TRIGGER invitation_token_generator
-    BEFORE INSERT ON public.invitations
-    FOR EACH ROW
-    WHEN (new.token IS NULL)
-    EXECUTE FUNCTION public.generate_invitation_token();
-
--- Function: Accept invitation
-CREATE OR REPLACE FUNCTION public.accept_invitation(
-    invitation_token TEXT,
-    accepting_user_id UUID
-)
-RETURNS UUID
-LANGUAGE plpgsql
-SECURITY DEFINER
-SET search_path = public
-AS $$
-DECLARE
-    v_invitation_id UUID;
-    v_tour_id UUID;
-    v_invitee_email TEXT;
-    v_user_email TEXT;
-    v_invitation_status invitation_status;
-BEGIN
-    SELECT
-        id,
-        tour_id,
-        email,
-        status
-    INTO
-        v_invitation_id,
-        v_tour_id,
-        v_invitee_email,
-        v_invitation_status
-    FROM public.invitations
-    WHERE token = invitation_token;
-
-    IF v_invitation_id IS NULL THEN
-        RAISE EXCEPTION 'Invalid invitation token';
-    END IF;
 
     IF v_invitation_status != 'pending' THEN
         IF v_invitation_status = 'expired' THEN
@@ -1380,17 +836,93 @@
         END IF;
     END IF;
 
-    SELECT email INTO v_user_email
-    FROM auth.users
-    WHERE id = accepting_user_id;
-
-    IF v_user_email IS NULL THEN
-        RAISE EXCEPTION 'User not found';
-    END IF;
+-- ============================================================================
+-- RLS POLICIES: TAGS
+-- ============================================================================
+
+create policy "authenticated users can view tags" on public.tags
+  for select using (auth.role() = 'authenticated');
+
+-- ============================================================================
+-- RLS POLICIES: TOUR_TAGS
+-- ============================================================================
+
+create policy "users can view tags for tours they participated in" on public.tour_tags
+  for select using (exists (select 1 from participants where tour_id = tour_tags.tour_id and user_id = auth.uid()));
 
     IF v_invitee_email != v_user_email THEN
         RAISE EXCEPTION 'Invitation email does not match user email';
     END IF;
+
+-- ============================================================================
+-- RLS POLICIES: TOUR_ACTIVITY
+-- ============================================================================
+
+create policy "Users can view own activity records"
+  on public.tour_activity
+  for select
+  using (auth.uid() = user_id);
+
+create policy "Users can insert own activity records"
+  on public.tour_activity
+  for insert
+  with check (auth.uid() = user_id);
+
+create policy "Users can update own activity records"
+  on public.tour_activity
+  for update
+  using (auth.uid() = user_id)
+  with check (auth.uid() = user_id);
+
+-- ============================================================================
+-- RLS POLICIES: OTP TABLES (service role only)
+-- ============================================================================
+
+create policy "Service role only" on public.invitation_otp
+  for all
+  to authenticated
+  using (false);
+
+create policy "Service role only" on public.auth_otp
+  for all
+  to authenticated
+  using (false);
+
+-- ============================================================================
+-- STORAGE: AVATARS BUCKET
+-- ============================================================================
+
+insert into storage.buckets (id, name, public)
+values ('avatars', 'avatars', true);
+
+create policy "Users can upload their own avatar"
+on storage.objects for insert
+to authenticated
+with check (
+  bucket_id = 'avatars'
+  and (storage.foldername(name))[1] = auth.uid()::text
+);
+
+create policy "Users can update their own avatar"
+on storage.objects for update
+to authenticated
+using (
+  bucket_id = 'avatars'
+  and (storage.foldername(name))[1] = auth.uid()::text
+);
+
+create policy "Users can delete their own avatar"
+on storage.objects for delete
+to authenticated
+using (
+  bucket_id = 'avatars'
+  and (storage.foldername(name))[1] = auth.uid()::text
+);
+
+create policy "Anyone can view avatars"
+on storage.objects for select
+to public
+using (bucket_id = 'avatars');
 
     IF EXISTS (
         SELECT 1
@@ -1887,7 +1419,6 @@
 
 -- Enable pg_cron extension if not already enabled
 CREATE EXTENSION IF NOT EXISTS pg_cron;
->>>>>>> a8bbee9e
 
 -- Schedule: Archive finished tours (daily at 03:00 UTC)
 DO $$
@@ -1901,95 +1432,6 @@
 END;
 $$;
 
-<<<<<<< HEAD
--- ============================================================================
--- RLS POLICIES: TAGS
--- ============================================================================
-
-create policy "authenticated users can view tags" on public.tags
-  for select using (auth.role() = 'authenticated');
-
--- ============================================================================
--- RLS POLICIES: TOUR_TAGS
--- ============================================================================
-
-create policy "users can view tags for tours they participated in" on public.tour_tags
-  for select using (exists (select 1 from participants where tour_id = tour_tags.tour_id and user_id = auth.uid()));
-
-    IF v_invitee_email != v_user_email THEN
-        RAISE EXCEPTION 'Invitation email does not match user email';
-    END IF;
-
--- ============================================================================
--- RLS POLICIES: TOUR_ACTIVITY
--- ============================================================================
-
-create policy "Users can view own activity records"
-  on public.tour_activity
-  for select
-  using (auth.uid() = user_id);
-
-create policy "Users can insert own activity records"
-  on public.tour_activity
-  for insert
-  with check (auth.uid() = user_id);
-
-create policy "Users can update own activity records"
-  on public.tour_activity
-  for update
-  using (auth.uid() = user_id)
-  with check (auth.uid() = user_id);
-
--- ============================================================================
--- RLS POLICIES: OTP TABLES (service role only)
--- ============================================================================
-
-create policy "Service role only" on public.invitation_otp
-  for all
-  to authenticated
-  using (false);
-
-create policy "Service role only" on public.auth_otp
-  for all
-  to authenticated
-  using (false);
-
--- ============================================================================
--- STORAGE: AVATARS BUCKET
--- ============================================================================
-
-insert into storage.buckets (id, name, public)
-values ('avatars', 'avatars', true);
-
-create policy "Users can upload their own avatar"
-on storage.objects for insert
-to authenticated
-with check (
-  bucket_id = 'avatars'
-  and (storage.foldername(name))[1] = auth.uid()::text
-);
-
-create policy "Users can update their own avatar"
-on storage.objects for update
-to authenticated
-using (
-  bucket_id = 'avatars'
-  and (storage.foldername(name))[1] = auth.uid()::text
-);
-
-create policy "Users can delete their own avatar"
-on storage.objects for delete
-to authenticated
-using (
-  bucket_id = 'avatars'
-  and (storage.foldername(name))[1] = auth.uid()::text
-);
-
-create policy "Anyone can view avatars"
-on storage.objects for select
-to public
-using (bucket_id = 'avatars');
-=======
 DO $$
 BEGIN
     PERFORM cron.schedule(
@@ -2033,6 +1475,5 @@
         RAISE NOTICE 'Error scheduling cron job: %', SQLERRM;
 END;
 $$;
->>>>>>> a8bbee9e
 
 COMMIT;