--- conflicted
+++ resolved
@@ -5,11 +5,8 @@
 import { ProfileEditForm } from "./ProfileEditForm";
 import { Button } from "@/components/ui/button";
 import { Avatar } from "@/components/ui/Avatar";
-<<<<<<< HEAD
 import { DeleteAccountDialog } from "./DeleteAccountDialog";
 import { useDeleteAccountMutation } from "@/lib/hooks/useAccountMutations";
-=======
->>>>>>> a8bbee9e
 import { useProfile } from "@/lib/hooks/useProfileMutations";
 
 interface ProfileViewProps {
